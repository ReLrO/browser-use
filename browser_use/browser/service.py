"""
Playwright browser on steroids.
"""

import asyncio
import base64
import logging
import time
<<<<<<< HEAD
from dataclasses import dataclass

from playwright.async_api import Browser as PlaywrightBrowser
from playwright.async_api import BrowserContext, Page, Playwright, async_playwright

from browser_use.browser.views import BrowserError, BrowserState, TabInfo
=======
from typing import Literal

from Screenshot import Screenshot
from selenium import webdriver
from selenium.webdriver.chrome.options import Options
from selenium.webdriver.chrome.service import Service as ChromeService
from selenium.webdriver.common.action_chains import ActionChains
from selenium.webdriver.common.by import By
from selenium.webdriver.remote.webelement import WebElement
from selenium.webdriver.support import expected_conditions as EC
from selenium.webdriver.support.ui import WebDriverWait
from webdriver_manager.chrome import ChromeDriverManager

from browser_use.browser.views import BrowserState, TabInfo
>>>>>>> af76cfe7
from browser_use.dom.service import DomService
from browser_use.dom.views import SelectorMap
from browser_use.utils import time_execution_sync

logger = logging.getLogger(__name__)


@dataclass
class BrowserSession:
	playwright: Playwright
	browser: PlaywrightBrowser
	context: BrowserContext
	current_page: Page
	cached_state: BrowserState
	# current_page_id: str
	# opened_tabs: dict[str, TabInfo] = field(default_factory=dict)


class Browser:
	MINIMUM_WAIT_TIME = 0.5
	MAXIMUM_WAIT_TIME = 5

	def __init__(self, headless: bool = False, keep_open: bool = False):
		self.headless = headless
		self.keep_open = keep_open

		# Initialize these as None - they'll be set up when needed
		self.session: BrowserSession | None = None

	async def _initialize_session(self):
		"""Initialize the browser session"""
		playwright = await async_playwright().start()
		browser = await self._setup_browser(playwright)
		context = await self._create_context(browser)
		page = await context.new_page()

		# Instead of calling _update_state(), create an empty initial state
		initial_state = BrowserState(
			items=[],
			selector_map={},
			url=page.url,
			title=await page.title(),
			screenshot=None,
			tabs=[],
		)

		self.session = BrowserSession(
			playwright=playwright,
			browser=browser,
			context=context,
			current_page=page,
			cached_state=initial_state,
		)

		return self.session

	async def get_session(self) -> BrowserSession:
		"""Lazy initialization of the browser and related components"""
		if self.session is None:
			return await self._initialize_session()
		return self.session

	async def get_current_page(self) -> Page:
		"""Get the current page"""
		session = await self.get_session()
		return session.current_page

	async def _setup_browser(self, playwright: Playwright) -> PlaywrightBrowser:
		"""Sets up and returns a Playwright Browser instance with anti-detection measures."""
		try:
			browser = await playwright.chromium.launch(
				headless=self.headless,
				ignore_default_args=['--enable-automation'],  # Helps with anti-detection
				args=[
					'--no-sandbox',
					'--disable-blink-features=AutomationControlled',
					'--disable-extensions',
					'--disable-infobars',
					'--disable-background-timer-throttling',
					'--disable-popup-blocking',
					'--disable-backgrounding-occluded-windows',
					'--disable-renderer-backgrounding',
					'--disable-window-activation',
					'--disable-focus-on-load',  # Prevents focus on navigation
					'--no-first-run',
					'--no-default-browser-check',
					'--no-startup-window',  # Prevents initial focus
					'--window-position=0,0',
				],
			)

			return browser
		except Exception as e:
			logger.error(f'Failed to initialize Playwright browser: {str(e)}')
			raise

	async def _create_context(self, browser: PlaywrightBrowser):
		"""Creates a new browser context with anti-detection measures."""
		context = await browser.new_context(
			viewport={'width': 1280, 'height': 1024},
			user_agent=(
				'Mozilla/5.0 (Windows NT 10.0; Win64; x64) AppleWebKit/537.36 '
				'(KHTML, like Gecko) Chrome/85.0.4183.102 Safari/537.36'
			),
			java_script_enabled=True,
		)

		# Expose anti-detection scripts
		await context.add_init_script(
			"""
			// Webdriver property
			Object.defineProperty(navigator, 'webdriver', {
				get: () => undefined
			});

			// Languages
			Object.defineProperty(navigator, 'languages', {
				get: () => ['en-US', 'en']
			});

			// Plugins
			Object.defineProperty(navigator, 'plugins', {
				get: () => [1, 2, 3, 4, 5]
			});

			// Chrome runtime
			window.chrome = { runtime: {} };

			// Permissions
			const originalQuery = window.navigator.permissions.query;
			window.navigator.permissions.query = (parameters) => (
				parameters.name === 'notifications' ?
					Promise.resolve({ state: Notification.permission }) :
					originalQuery(parameters)
			);
			"""
		)

		return context

	async def wait_for_page_load(self, timeout_overwrite: float | None = None):
		"""
		Ensures page is fully loaded before continuing.
		Waits for either document.readyState to be complete or minimum WAIT_TIME, whichever is longer.
		"""
		page = await self.get_current_page()

		# Start timing
		start_time = time.time()

		# Wait for page load
		try:
			await page.wait_for_load_state('load', timeout=5000)
		except Exception:
			pass

		# Calculate remaining time to meet minimum WAIT_TIME
		elapsed = time.time() - start_time
		remaining = max((timeout_overwrite or self.MINIMUM_WAIT_TIME) - elapsed, 0)

		logger.debug(
			f'--Page loaded in {elapsed:.2f} seconds, waiting for additional {remaining:.2f} seconds'
		)

		# Sleep remaining time if needed
		if remaining > 0:
			await asyncio.sleep(remaining)

	async def close(self, force: bool = False):
		"""Close the browser instance"""
		if force and not self.keep_open:
			session = await self.get_session()
			await session.browser.close()
			await session.playwright.stop()
		else:
			# Note: input() is blocking - consider an async alternative if needed
			input('Press Enter to close Browser...')
			self.keep_open = False
			await self.close(force=True)

	def __del__(self):
		"""Async cleanup when object is destroyed"""
		if self.session is not None:
			asyncio.run(self.close(force=True))

	async def navigate_to(self, url: str):
		"""Navigate to a URL"""
		page = await self.get_current_page()
		await page.goto(url)
		await self.wait_for_page_load()

	async def refresh_page(self):
		"""Refresh the current page"""
		page = await self.get_current_page()
		await page.reload()
		await self.wait_for_page_load()

	async def go_back(self):
		"""Navigate back in history"""
		page = await self.get_current_page()
		await page.go_back()
		await self.wait_for_page_load()

	async def go_forward(self):
		"""Navigate forward in history"""
		page = await self.get_current_page()
		await page.go_forward()
		await self.wait_for_page_load()

	async def close_current_tab(self):
		"""Close the current tab"""
		session = await self.get_session()
		page = session.current_page
		await page.close()

		# Switch to the first available tab if any exist
		if session.context.pages:
			await self.switch_to_tab(0)

		# otherwise the browser will be closed

	async def get_page_html(self) -> str:
		"""Get the current page HTML content"""
		page = await self.get_current_page()
		return await page.content()

	async def execute_javascript(self, script: str):
		"""Execute JavaScript code on the page"""
		page = await self.get_current_page()
		return await page.evaluate(script)

	@time_execution_sync('--get_state')  # This decorator might need to be updated to handle async
	async def get_state(self, use_vision: bool = False) -> BrowserState:
		"""Get the current state of the browser"""
		session = await self.get_session()
		session.cached_state = await self._update_state(use_vision=use_vision)
		return session.cached_state

	async def _update_state(self, use_vision: bool = False) -> BrowserState:
		"""Update and return state."""
		page = await self.get_current_page()
		dom_service = DomService(page)
		content = await dom_service.get_clickable_elements()  # Assuming this is async

		screenshot_b64 = None
		if use_vision:
			screenshot_b64 = await self.take_screenshot(selector_map=content.selector_map)

		self.current_state = BrowserState(
			items=content.items,
			selector_map=content.selector_map,
			url=page.url,
			title=await page.title(),
			tabs=await self.get_tabs_info(),
			screenshot=screenshot_b64,
		)

		return self.current_state

	# region - Browser Actions

	async def take_screenshot(
		self, selector_map: SelectorMap | None, full_page: bool = False
	) -> str:
		"""
		Returns a base64 encoded screenshot of the current page.
		"""
		page = await self.get_current_page()

		if selector_map:
			await self.highlight_selector_map_elements(selector_map)

		screenshot = await page.screenshot(
			full_page=full_page,
			animations='disabled',
		)

		screenshot_b64 = base64.b64encode(screenshot).decode('utf-8')

		if selector_map:
			await self.remove_highlights()

		return screenshot_b64

	async def highlight_selector_map_elements(self, selector_map: SelectorMap):
		page = await self.get_current_page()
		await self.remove_highlights()

		script = """
		const highlights = {
		"""

		# Build the highlights object with all selectors and indices
		for index, selector in selector_map.items():
			# Adjusting the JavaScript code to accept variables
			script += f'"{index}": "{selector}",\n'

		script += """
		};
		
		for (const [index, selector] of Object.entries(highlights)) {
			const el = document.evaluate(selector, document, null, XPathResult.FIRST_ORDERED_NODE_TYPE, null).singleNodeValue;
			if (!el) continue;  // Skip if element not found
			el.style.outline = "2px solid red";
			el.setAttribute('browser-user-highlight-id', 'playwright-highlight');
			
			const label = document.createElement("div");
			label.className = 'playwright-highlight-label';
			label.style.position = "fixed";
			label.style.background = "red";
			label.style.color = "white";
			label.style.padding = "2px 6px";
			label.style.borderRadius = "10px";
			label.style.fontSize = "12px";
			label.style.zIndex = "9999999";
			label.textContent = index;
			const rect = el.getBoundingClientRect();
			label.style.top = (rect.top - 20) + "px";
			label.style.left = rect.left + "px";
			document.body.appendChild(label);
		}
		"""

		await page.evaluate(script)

	async def remove_highlights(self):
		"""
		Removes all highlight outlines and labels created by highlight_selector_map_elements

		"""
		page = await self.get_current_page()
		await page.evaluate(
			"""
			// Remove all highlight outlines
			const highlightedElements = document.querySelectorAll('[browser-user-highlight-id="playwright-highlight"]');
			highlightedElements.forEach(el => {
				el.style.outline = '';
				el.removeAttribute('browser-user-highlight-id');
			});
			

			// Remove all labels
			const labels = document.querySelectorAll('.playwright-highlight-label');
			labels.forEach(label => label.remove());
			"""
		)

	# endregion

	# region - User Actions

	async def _input_text_by_xpath(self, xpath: str, text: str):
		page = await self.get_current_page()

		try:
			element = await page.wait_for_selector(f'xpath={xpath}', timeout=5000, state='visible')

			if element is None:
				raise Exception(f'Element with xpath: {xpath} not found')

			await element.scroll_into_view_if_needed(timeout=2500)
			await element.fill('')
			await element.type(text)
			await self.wait_for_page_load()

		except Exception as e:
			raise Exception(
				f'Failed to input text into element with xpath: {xpath}. Error: {str(e)}'
			)

	async def _click_element_by_xpath(self, xpath: str):
		"""
		Optimized method to click an element using xpath.
		"""
		page = await self.get_current_page()

		try:
			element = await page.wait_for_selector(f'xpath={xpath}', timeout=5000, state='visible')

			if element is None:
				raise Exception(f'Element with xpath: {xpath} not found')

			# await element.scroll_into_view_if_needed()

			try:
				await element.click(timeout=2500)
				await self.wait_for_page_load()
				return
			except Exception:
				pass

			try:
				await page.evaluate('(el) => el.click()', element)
				await self.wait_for_page_load()
				return
			except Exception as e:
				raise Exception(f'Failed to click element: {str(e)}')

		except Exception as e:
			raise Exception(f'Failed to click element with xpath: {xpath}. Error: {str(e)}')

	async def get_tabs_info(self) -> list[TabInfo]:
		"""Get information about all tabs"""
		session = await self.get_session()

		tabs_info = []
		for page_id, page in enumerate(session.context.pages):
			tab_info = TabInfo(page_id=page_id, url=page.url, title=await page.title())
			tabs_info.append(tab_info)

		return tabs_info

	async def switch_to_tab(self, page_id: int) -> None:
		"""Switch to a specific tab by its page_id

		@You can also use negative indices to switch to tabs from the end (Pure pythonic way)
		"""
		session = await self.get_session()
		pages = session.context.pages

		if page_id >= len(pages):
			raise BrowserError(f'No tab found with page_id: {page_id}')

		page = pages[page_id]
		session.current_page = page

		await page.bring_to_front()
		await self.wait_for_page_load()

	async def create_new_tab(self, url: str | None = None) -> None:
		"""Create a new tab and optionally navigate to a URL"""
		session = await self.get_session()
		new_page = await session.context.new_page()
		session.current_page = new_page

		await self.wait_for_page_load()

<<<<<<< HEAD
		page = await self.get_current_page()

		if url:
			await page.goto(url)
			await self.wait_for_page_load(timeout_overwrite=1)

	# endregion
=======
	@time_execution_sync('--get_state')
	def get_state(self, use_vision: bool = False) -> BrowserState:
		"""
		Get the current state of the browser including page content and tab information.
		"""
		self._cached_state = self._update_state(use_vision=use_vision)
		return self._cached_state

	@property
	def selector_map(self) -> SelectorMap:
		return self._cached_state.selector_map

	def xpath(self, index: int) -> str:
		return self.selector_map[index]

	def get_element(self, index: int) -> WebElement:
		driver = self._get_driver()
		return driver.find_element(By.XPATH, self.xpath(index))

	def wait_for_element(self, css_selector: str, timeout: int = 10) -> WebElement:
		"""Wait for an element to appear and return it."""
		wait = WebDriverWait(self._get_driver(), timeout)
		return wait.until(EC.presence_of_element_located((By.CSS_SELECTOR, css_selector)))
>>>>>>> af76cfe7
<|MERGE_RESOLUTION|>--- conflicted
+++ resolved
@@ -6,29 +6,12 @@
 import base64
 import logging
 import time
-<<<<<<< HEAD
 from dataclasses import dataclass
 
 from playwright.async_api import Browser as PlaywrightBrowser
-from playwright.async_api import BrowserContext, Page, Playwright, async_playwright
+from playwright.async_api import BrowserContext, ElementHandle, Page, Playwright, async_playwright
 
 from browser_use.browser.views import BrowserError, BrowserState, TabInfo
-=======
-from typing import Literal
-
-from Screenshot import Screenshot
-from selenium import webdriver
-from selenium.webdriver.chrome.options import Options
-from selenium.webdriver.chrome.service import Service as ChromeService
-from selenium.webdriver.common.action_chains import ActionChains
-from selenium.webdriver.common.by import By
-from selenium.webdriver.remote.webelement import WebElement
-from selenium.webdriver.support import expected_conditions as EC
-from selenium.webdriver.support.ui import WebDriverWait
-from webdriver_manager.chrome import ChromeDriverManager
-
-from browser_use.browser.views import BrowserState, TabInfo
->>>>>>> af76cfe7
 from browser_use.dom.service import DomService
 from browser_use.dom.views import SelectorMap
 from browser_use.utils import time_execution_sync
@@ -466,7 +449,6 @@
 
 		await self.wait_for_page_load()
 
-<<<<<<< HEAD
 		page = await self.get_current_page()
 
 		if url:
@@ -474,28 +456,20 @@
 			await self.wait_for_page_load(timeout_overwrite=1)
 
 	# endregion
-=======
-	@time_execution_sync('--get_state')
-	def get_state(self, use_vision: bool = False) -> BrowserState:
-		"""
-		Get the current state of the browser including page content and tab information.
-		"""
-		self._cached_state = self._update_state(use_vision=use_vision)
-		return self._cached_state
-
-	@property
-	def selector_map(self) -> SelectorMap:
-		return self._cached_state.selector_map
-
-	def xpath(self, index: int) -> str:
-		return self.selector_map[index]
-
-	def get_element(self, index: int) -> WebElement:
-		driver = self._get_driver()
-		return driver.find_element(By.XPATH, self.xpath(index))
-
-	def wait_for_element(self, css_selector: str, timeout: int = 10) -> WebElement:
-		"""Wait for an element to appear and return it."""
-		wait = WebDriverWait(self._get_driver(), timeout)
-		return wait.until(EC.presence_of_element_located((By.CSS_SELECTOR, css_selector)))
->>>>>>> af76cfe7
+
+	# region - Helper methods for easier access to the DOM
+	async def get_selector_map(self) -> SelectorMap:
+		session = await self.get_session()
+		return session.cached_state.selector_map
+
+	async def get_xpath(self, index: int) -> str:
+		selector_map = await self.get_selector_map()
+		return selector_map[index]
+
+	async def get_element_by_index(self, index: int) -> ElementHandle | None:
+		page = await self.get_current_page()
+		return await page.wait_for_selector(
+			await self.get_xpath(index), timeout=2500, state='visible'
+		)
+
+	# endregion