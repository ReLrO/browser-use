--- conflicted
+++ resolved
@@ -233,19 +233,11 @@
 			f'{" +tools" if self.tool_calling_method == "function_calling" else ""}'
 			f'{" +rawtools" if self.tool_calling_method == "raw" else ""}'
 			f'{" +vision" if self.settings.use_vision else ""}'
-			f'{" +memory" if self.enable_memory else ""}, '
-<<<<<<< HEAD
-			f'{" +vision" if self.settings.use_vision_for_planner else ""}'
-			f'{" planner_model={self.planner_model_name}" if self.planner_model_name else ""}'
-			f'{" +planner_reasoning" if self.settings.is_planner_reasoning else ""}'
-			f' extraction_model={getattr(self.settings.page_extraction_llm, "model_name", None)}, '
-=======
-			f'{" +planner_model={self.planner_model_name}" if self.planner_model_name else ""}'
+			f'{" +memory" if self.enable_memory else ""}'
+			f' extraction_model={getattr(self.settings.page_extraction_llm, "model_name", None)}'
+			f'{f" planner_model={self.planner_model_name}" if self.planner_model_name else ""}'
 			f'{" +reasoning" if self.settings.is_planner_reasoning else ""}'
-			f'{" +vision" if self.settings.use_vision_for_planner else ""}, '
-			f'extraction_model={getattr(self.settings.page_extraction_llm, "model_name", None)}, '
-			f' on version v{self.version}'
->>>>>>> f94817f0
+			f'{" +vision" if self.settings.use_vision_for_planner else ""} '
 		)
 
 		# Verify we can connect to the LLM
